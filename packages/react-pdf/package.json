{
  "name": "@commutatus/react-pdf",
<<<<<<< HEAD
  "version": "8.0.12",
=======
  "version": "8.0.13",
>>>>>>> bb348af2
  "description": "Display PDFs in your React app as easily as if they were images.",
  "type": "module",
  "sideEffects": [
    "*.css"
  ],
  "main": "./dist/cjs/index.js",
  "module": "./dist/esm/index.js",
  "source": "./src/index.ts",
  "types": "./dist/cjs/index.d.ts",
  "exports": {
    ".": {
      "import": "./dist/esm/index.js",
      "require": "./dist/cjs/index.js"
    },
    "./dist/Page/AnnotationLayer.css": {
      "import": "./dist/esm/Page/AnnotationLayer.css",
      "require": "./dist/cjs/Page/AnnotationLayer.css"
    },
    "./dist/Page/AnnotationEditorLayer.css": {
      "import": "./dist/esm/Page/AnnotationEditorLayer.css",
      "require": "./dist/cjs/Page/AnnotationEditorLayer.css"
    },
    "./dist/Page/Document.css": {
      "import": "./dist/esm/Page/Document.css",
      "require": "./dist/cjs/Page/Document.css"
    },
    "./dist/Page/TextLayer.css": {
      "import": "./dist/esm/Page/TextLayer.css",
      "require": "./dist/cjs/Page/TextLayer.css"
    },
    "./dist/cjs/Page/AnnotationLayer.css": "./dist/cjs/Page/AnnotationLayer.css",
    "./dist/cjs/Page/AnnotationEditorLayer.css": "./dist/cjs/Page/AnnotationEditorLayer.css",
    "./dist/cjs/Page/Document.css": "./dist/cjs/Page/Document.css",
    "./dist/cjs/Page/TextLayer.css": "./dist/cjs/Page/TextLayer.css",
    "./dist/esm/Page/AnnotationLayer.css": "./dist/esm/Page/AnnotationLayer.css",
    "./dist/esm/Page/AnnotationEditorLayer.css": "./dist/esm/Page/AnnotationEditorLayer.css",
    "./dist/esm/Page/Document.css": "./dist/esm/Page/Document.css",
    "./dist/esm/Page/TextLayer.css": "./dist/esm/Page/TextLayer.css"
  },
  "scripts": {
    "build": "yarn build-js && yarn build-styles",
    "build-js": "yarn build-js-esm && yarn build-js-cjs && yarn build-js-cjs-package",
    "build-js-esm": "tsc --project tsconfig.build.json --outDir dist/esm",
    "build-js-cjs": "tsc --project tsconfig.build.json --outDir dist/cjs --module commonjs --moduleResolution node --verbatimModuleSyntax false",
    "build-js-cjs-package": "echo '{\n  \"type\": \"commonjs\"\n}' > dist/cjs/package.json",
    "clean": "rimraf dist",
    "copy-styles": "cpy 'src/**/*.css' dist/esm && cpy 'src/**/*.css' dist/cjs",
    "build-styles": "postcss src/**/*.css --dir dist/esm/Page && postcss src/**/*.css --dir dist/cjs/Page",
    "lint": "eslint . --ext .js,.jsx,.ts,.tsx",
    "prepack": "yarn clean && yarn build",
    "prettier": "prettier --check . --cache",
    "test": "yarn lint && yarn tsc && yarn prettier && yarn unit",
    "tsc": "tsc",
    "unit": "vitest",
    "watch": "yarn build-js-esm --watch & yarn build-js-cjs --watch & nodemon --watch src --ext css --exec \"yarn build-styles\""
  },
  "keywords": [
    "pdf",
    "pdf-viewer",
    "react"
  ],
  "author": {
    "name": "Commutatus"
  },
  "license": "MIT",
  "dependencies": {
<<<<<<< HEAD
    "@commutatus/pdfjs-dist": "5.0.7",
=======
    "@commutatus/pdfjs-dist": "5.0.6",
>>>>>>> bb348af2
    "clsx": "^2.0.0",
    "dequal": "^2.0.3",
    "lodash.debounce": "^4.0.8",
    "make-cancellable-promise": "^1.3.1",
    "make-event-props": "^1.6.0",
    "merge-refs": "^1.2.1",
    "prop-types": "^15.6.2",
    "tiny-invariant": "^1.0.0",
    "warning": "^4.0.0"
  },
  "devDependencies": {
    "@testing-library/dom": "^9.0.0",
    "@testing-library/jest-dom": "^6.0.0",
    "@testing-library/react": "^14.0.0",
    "@types/lodash.debounce": "^4.0.9",
    "@types/node": "*",
    "@types/react": "*",
    "@types/warning": "^3.0.0",
    "canvas": "^2.11.2",
    "cpy-cli": "^5.0.0",
    "eslint": "^8.56.0",
    "eslint-config-wojtekmaj": "^0.11.0",
    "jsdom": "^24.0.0",
    "nodemon": "^3.0.0",
    "postcss": "^8.4.36",
    "postcss-cli": "^11.0.0",
    "postcss-inline-svg": "^6.0.0",
    "prettier": "^3.0.0",
    "react": "^18.2.0",
    "react-dom": "^18.2.0",
    "rimraf": "^3.0.0",
    "typescript": "^5.3.2",
    "vitest": "^1.0.2"
  },
  "peerDependencies": {
    "@types/react": "^16.8.0 || ^17.0.0 || ^18.0.0",
    "react": "^16.8.0 || ^17.0.0 || ^18.0.0",
    "react-dom": "^16.8.0 || ^17.0.0 || ^18.0.0"
  },
  "peerDependenciesMeta": {
    "@types/react": {
      "optional": true
    }
  },
  "publishConfig": {
    "access": "public",
    "provenance": true
  },
  "files": [
    "dist",
    "src"
  ],
  "repository": {
    "type": "git",
    "url": "git+https://github.com/commutatus/react-pdf.git",
    "directory": "packages/react-pdf"
  }
}<|MERGE_RESOLUTION|>--- conflicted
+++ resolved
@@ -1,10 +1,6 @@
 {
   "name": "@commutatus/react-pdf",
-<<<<<<< HEAD
-  "version": "8.0.12",
-=======
-  "version": "8.0.13",
->>>>>>> bb348af2
+  "version": "8.0.14",
   "description": "Display PDFs in your React app as easily as if they were images.",
   "type": "module",
   "sideEffects": [
@@ -71,11 +67,7 @@
   },
   "license": "MIT",
   "dependencies": {
-<<<<<<< HEAD
     "@commutatus/pdfjs-dist": "5.0.7",
-=======
-    "@commutatus/pdfjs-dist": "5.0.6",
->>>>>>> bb348af2
     "clsx": "^2.0.0",
     "dequal": "^2.0.3",
     "lodash.debounce": "^4.0.8",
