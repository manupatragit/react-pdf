import { RenderingCancelledException } from 'pdfjs-dist';

export default {
<<<<<<< HEAD
  _pdfInfo: {
    fingerprint: 'a62067476e69734bb8eb60122615dfbf',
    numPages: 4,
  },
=======
  fingerprint: 'a62067476e69734bb8eb60122615dfbf',
>>>>>>> 856576fb
  getDestination: () => new Promise((resolve, reject) => reject(new RenderingCancelledException())),
  getOutline: () => new Promise((resolve, reject) => reject(new RenderingCancelledException())),
  getPage: () => new Promise((resolve, reject) => reject(new RenderingCancelledException())),
  numPages: 4,
};<|MERGE_RESOLUTION|>--- conflicted
+++ resolved
@@ -1,14 +1,11 @@
 import { RenderingCancelledException } from 'pdfjs-dist';
 
 export default {
-<<<<<<< HEAD
   _pdfInfo: {
     fingerprint: 'a62067476e69734bb8eb60122615dfbf',
     numPages: 4,
   },
-=======
   fingerprint: 'a62067476e69734bb8eb60122615dfbf',
->>>>>>> 856576fb
   getDestination: () => new Promise((resolve, reject) => reject(new RenderingCancelledException())),
   getOutline: () => new Promise((resolve, reject) => reject(new RenderingCancelledException())),
   getPage: () => new Promise((resolve, reject) => reject(new RenderingCancelledException())),
