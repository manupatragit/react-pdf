--- conflicted
+++ resolved
@@ -17,11 +17,8 @@
     pageWidth: null,
     passMethod: 'normal',
     render: true,
-<<<<<<< HEAD
+    renderAnnotations: true,
     renderMode: 'canvas',
-=======
-    renderAnnotations: true,
->>>>>>> 90e7fa6a
     renderTextLayer: true,
     rotate: null,
   }
@@ -80,11 +77,8 @@
       pageWidth,
       passMethod,
       render,
-<<<<<<< HEAD
+      renderAnnotations,
       renderMode,
-=======
-      renderAnnotations,
->>>>>>> 90e7fa6a
       renderTextLayer,
       rotate,
     } = this.state;
@@ -108,11 +102,8 @@
             <ViewOptions
               displayAll={displayAll}
               pageWidth={pageWidth}
-<<<<<<< HEAD
+              renderAnnotations={renderAnnotations}
               renderMode={renderMode}
-=======
-              renderAnnotations={renderAnnotations}
->>>>>>> 90e7fa6a
               renderTextLayer={renderTextLayer}
               rotate={rotate}
               setState={setState}
@@ -164,11 +155,8 @@
                               key={`page_${index + 1}`}
                               onClick={(event, page) => console.log('Clicked a page', { event, page })}
                               pageNumber={index + 1}
-<<<<<<< HEAD
+                              renderAnnotations={renderAnnotations}
                               renderMode={renderMode}
-=======
-                              renderAnnotations={renderAnnotations}
->>>>>>> 90e7fa6a
                               renderTextLayer={renderTextLayer}
                               width={pageWidth}
                               onRenderSuccess={this.onPageRenderSuccess}
@@ -179,11 +167,8 @@
                           className="custom-classname-page"
                           onClick={(event, page) => console.log('Clicked a page', { event, page })}
                           pageNumber={pageNumber || 1}
-<<<<<<< HEAD
+                          renderAnnotations={renderAnnotations}
                           renderMode={renderMode}
-=======
-                          renderAnnotations={renderAnnotations}
->>>>>>> 90e7fa6a
                           renderTextLayer={renderTextLayer}
                           width={pageWidth}
                           onRenderSuccess={this.onPageRenderSuccess}
