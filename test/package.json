{
  "name": "react-pdf-test-page",
  "version": "4.0.0",
  "description": "A test page for React-PDF.",
  "private": true,
  "scripts": {
    "build": "webpack",
    "start": "webpack-dev-server --config webpack.config.hot.js"
  },
  "author": {
    "name": "Wojciech Maj",
    "email": "kontakt@wojtekmaj.pl"
  },
  "license": "MIT",
  "dependencies": {
    "prop-types": "^15.6.2",
    "react": "^16.5.0",
    "react-dom": "^16.5.0",
    "react-pdf": "latest"
  },
  "devDependencies": {
<<<<<<< HEAD
    "@babel/core": "^7.0.0",
    "@babel/plugin-proposal-class-properties": "^7.0.0",
    "@babel/plugin-transform-runtime": "^7.0.0",
    "@babel/preset-env": "^7.0.0",
    "@babel/preset-react": "^7.0.0",
    "babel-eslint": "^9.0.0",
    "babel-loader": "^8.0.2",
=======
    "babel-core": "^6.26.3",
    "babel-eslint": "^9.0.0",
    "babel-loader": "^7.1.5",
    "babel-plugin-transform-class-properties": "^6.24.1",
    "babel-plugin-transform-runtime": "^6.23.0",
    "babel-preset-env": "^1.7.0",
    "babel-preset-react": "^6.24.1",
>>>>>>> b979abea
    "copy-webpack-plugin": "^4.5.2",
    "css-loader": "^1.0.0",
    "eslint": "^5.5.0",
    "eslint-config-airbnb": "^17.1.0",
    "eslint-plugin-import": "^2.14.0",
    "eslint-plugin-jsx-a11y": "^6.1.1",
    "eslint-plugin-react": "^7.11.1",
    "file-loader": "^1.1.11",
    "less": "^3.8.1",
    "less-loader": "^4.1.0",
    "react-hot-loader": "^4.3.4",
    "style-loader": "^0.22.1",
    "url-loader": "^1.1.1",
    "webpack": "^4.6.15",
    "webpack-cli": "^3.1.0",
    "webpack-dev-server": "^3.1.5"
  }
}<|MERGE_RESOLUTION|>--- conflicted
+++ resolved
@@ -19,7 +19,6 @@
     "react-pdf": "latest"
   },
   "devDependencies": {
-<<<<<<< HEAD
     "@babel/core": "^7.0.0",
     "@babel/plugin-proposal-class-properties": "^7.0.0",
     "@babel/plugin-transform-runtime": "^7.0.0",
@@ -27,15 +26,6 @@
     "@babel/preset-react": "^7.0.0",
     "babel-eslint": "^9.0.0",
     "babel-loader": "^8.0.2",
-=======
-    "babel-core": "^6.26.3",
-    "babel-eslint": "^9.0.0",
-    "babel-loader": "^7.1.5",
-    "babel-plugin-transform-class-properties": "^6.24.1",
-    "babel-plugin-transform-runtime": "^6.23.0",
-    "babel-preset-env": "^1.7.0",
-    "babel-preset-react": "^6.24.1",
->>>>>>> b979abea
     "copy-webpack-plugin": "^4.5.2",
     "css-loader": "^1.0.0",
     "eslint": "^5.5.0",
