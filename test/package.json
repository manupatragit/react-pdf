{
  "name": "react-pdf-test-page",
  "version": "4.0.0",
  "description": "A test page for React-PDF.",
  "private": true,
  "scripts": {
    "build": "webpack",
    "start": "webpack-dev-server --config webpack.config.hot.js"
  },
  "author": {
    "name": "Wojciech Maj",
    "email": "kontakt@wojtekmaj.pl"
  },
  "license": "MIT",
  "dependencies": {
    "prop-types": "^15.6.2",
    "react": "^16.4.2",
    "react-dom": "^16.4.2",
    "react-pdf": "latest"
  },
  "devDependencies": {
    "babel-core": "^6.26.3",
    "babel-eslint": "^8.2.6",
    "babel-loader": "^7.1.5",
    "babel-plugin-transform-class-properties": "^6.24.1",
    "babel-plugin-transform-runtime": "^6.23.0",
    "babel-preset-env": "^1.7.0",
    "babel-preset-react": "^6.24.1",
<<<<<<< HEAD
    "babel-preset-stage-2": "^6.24.1",
=======
    "babel-preset-stage-3": "^6.24.1",
>>>>>>> 92f1df39
    "copy-webpack-plugin": "^4.5.2",
    "css-loader": "^1.0.0",
    "eslint": "^4.19.1",
    "eslint-config-airbnb": "^17.1.0",
    "eslint-plugin-import": "^2.14.0",
    "eslint-plugin-jsx-a11y": "^6.1.1",
    "eslint-plugin-react": "^7.11.1",
    "file-loader": "^1.1.11",
    "less": "~3.7.1",
    "less-loader": "^4.1.0",
    "react-hot-loader": "^4.3.4",
    "style-loader": "^0.22.1",
    "url-loader": "^1.1.1",
    "webpack": "^4.6.15",
    "webpack-cli": "^3.1.0",
    "webpack-dev-server": "^3.1.5"
  }
}<|MERGE_RESOLUTION|>--- conflicted
+++ resolved
@@ -26,11 +26,7 @@
     "babel-plugin-transform-runtime": "^6.23.0",
     "babel-preset-env": "^1.7.0",
     "babel-preset-react": "^6.24.1",
-<<<<<<< HEAD
-    "babel-preset-stage-2": "^6.24.1",
-=======
     "babel-preset-stage-3": "^6.24.1",
->>>>>>> 92f1df39
     "copy-webpack-plugin": "^4.5.2",
     "css-loader": "^1.0.0",
     "eslint": "^4.19.1",
